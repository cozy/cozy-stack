--- conflicted
+++ resolved
@@ -35,7 +35,6 @@
 
 ## Cozy to cozy sharing
 
-<<<<<<< HEAD
 **Warning**: this is a work in progress, and might change in the future.
 
 The owner of a cozy instance can send and synchronize documents to others cozy users.
@@ -168,8 +167,5 @@
 ### DELETE /sharings/:id
 
 Delete the specified sharing (both the sharing document and the associated permission).
-=======
-**TODO**
 
-{% endraw %}
->>>>>>> 202a2d09
+{% endraw %}